--- conflicted
+++ resolved
@@ -18,15 +18,9 @@
 from argparse import ArgumentParser
 from re import compile as regexpCompile, IGNORECASE, MULTILINE
 from types import GeneratorType
-<<<<<<< HEAD
 from sys import argv, stderr, exit as sysExit
 from os.path import basename, getsize
 from os import linesep, sep
-=======
-from sys import stderr
-from sys import stdout
-from os import linesep
->>>>>>> 580320c4
 from string import whitespace
 from codecs import BOM_UTF8, open as codecsOpen
 from codeop import compile_command
@@ -106,9 +100,6 @@
     __errorLineRE = regexpCompile(r"^\s*((?:\S+Error|Traceback.*):?\s*(.*)|@?[\w.]+)\s*$",
                                   IGNORECASE)
 
-<<<<<<< HEAD
-    def __init__(self, lines, arguments):
-=======
     # searching for reStructuredText field lists
     #__rst_paramRE = regexpCompile(r"^\s*(?::param(eter)?|:arg(ument)?|:key(word)?)"
     #                              r"\s*(\w*)\s*(\w*)\s*:(.*)") # search for :param, :parameter, :arg, :argument, :key, :keyword
@@ -123,8 +114,7 @@
 
     __LITERAL_SECTION_MARK = "~~~~~~"
 
-    def __init__(self, lines, options, inFilename):
->>>>>>> 580320c4
+    def __init__(self, lines, arguments):
         """Initialize a few class variables in preparation for our walk."""
         self.lines = lines
         self.args = arguments
@@ -147,15 +137,8 @@
 
     @staticmethod
     @coroutine
-<<<<<<< HEAD
     def _checkIfCode(inCodeBlockObj):
         """Check whether or not a given line appears to be Python code."""
-=======
-    def _checkIfCode(self, inCodeBlockObj):
-        """Checks whether or not a given line appears to be Python code."""
-        # Note: This become state full by victor in regard to whether it is in code block or not.
-        #       But it is state full in regard to ">>>" sections. If it is inside such a section it checks for ... and outside not...
->>>>>>> 580320c4
         while True:
             line, lines, lineNum = (yield)
             testLineNum = 1
@@ -220,7 +203,6 @@
 
         Parses docstring lines as they get fed in via send, applies appropriate
         Doxygen tags, and passes them along in batches for writing.
-        It's meant to only replace current lines. (It's not for creating or deleting lines.)
         """
         assert isinstance(tail, str) and isinstance(writer, GeneratorType)
 
@@ -246,24 +228,14 @@
             # Don't bother doing extra work if it's a sentinel.
             if line is not None:
                 # Also limit work if we're not parsing the docstring.
-<<<<<<< HEAD
                 if self.args.autobrief:
-=======
-                if self.options.autobrief:
-                    #print (line + str(inCodeBlock))
->>>>>>> 580320c4
                     for doxyTag, tagRE in AstWalker.__singleLineREs.items():
                         match = tagRE.search(line)
                         if match:
                             # We've got a simple one-line Doxygen command
-<<<<<<< HEAD
                             if lines:
                                 lines[-1], inCodeBlock = self._endCodeIfNeeded(
                                     lines[-1], inCodeBlock)
-=======
-                            if len(lines) > 0: lines[-1], inCodeBlock = self._endCodeIfNeeded(
-                                lines[-1], inCodeBlock)
->>>>>>> 580320c4
                             inCodeBlockObj[0] = inCodeBlock
                             writer.send((firstLineNum, lineNum - 1, lines))
                             lines = []
@@ -291,8 +263,8 @@
                         match = AstWalker.__blanklineRE.match(line)
                         if not match:
                             # evaluate only non blank lines
-                            current_indent = len(line.expandtabs(self.options.tablength)) \
-                                              - len(line.expandtabs(self.options.tablength).lstrip())
+                            current_indent = len(line.expandtabs(self.args.tablength)) \
+                                              - len(line.expandtabs(self.args.tablength).lstrip())
                             if current_indent > sectionHeadingIndent:
                                 # just use it unchanged, but ensure it is at least 4 spaces indented
                                 #doxygen only evaluates relative indents to former indent level
@@ -358,27 +330,7 @@
                                 lines[-1], inCodeBlock)
                             inCodeBlockObj[0] = inCodeBlock
                             lines.append('#' + line)
-<<<<<<< HEAD
                             continue
-                        match = AstWalker.__argsRE.match(line)
-                        if match and not inCodeBlock:
-                            # We've got something that looks like an item /
-                            # description pair.
-                            if 'property' in prefix:
-                                line = '# {0}\t{1[name]}{2}# {1[desc]}'.format(
-                                    prefix, match.groupdict(), linesep)
-                            else:
-                                line = ' {0}\t{1[name]}\t{1[desc]}'.format(
-                                    prefix, match.groupdict())
-                        else:
-                            match = AstWalker.__raisesStartRE.match(line)
-                            if match:
-                                line = line.replace(match.group(0), '').rstrip()
-                                if 'see' in match.group(1).lower():
-                                    # We've got a "see also" section
-                                    prefix = '@sa\t'
-=======
-                            continue # line is processed
                         else:
 
                             match = AstWalker.__rst_paramRE.match(line)
@@ -426,8 +378,8 @@
                             if match:
                                 # found a rst table start
                                 in_rst_table = True
-                                current_indent = len(line.expandtabs(self.options.tablength)) \
-                                              - len(line.expandtabs(self.options.tablength).lstrip())
+                                current_indent = len(line.expandtabs(self.args.tablength)) \
+                                              - len(line.expandtabs(self.args.tablength).lstrip())
                                 rst_table_start_line_number = lineNum
                                 #get the positions of middle columns
                                 rst_table_middle_column_positions = []
@@ -447,35 +399,10 @@
                                 if 'property' in prefix:
                                     line = '# {0}\t{1[name]}{2}# {1[desc]}'.format(
                                         prefix, match.groupdict(), linesep)
->>>>>>> 580320c4
                                 else:
-                                    # We've got an "exceptions" section
-                                    prefix = '@exception\t'
-                                lines[-1], inCodeBlock = self._endCodeIfNeeded(
-                                    lines[-1], inCodeBlock)
-                                inCodeBlockObj[0] = inCodeBlock
-                                lines.append('#' + line)
-                                continue
-                            match = AstWalker.__listRE.match(line)
-                            if match and not inCodeBlock:
-                                # We've got a list of something or another
-                                itemList = []
-                                for itemMatch in AstWalker.__listItemRE.findall(self._stripOutAnds(
-                                                                                match.group(0))):
-                                    itemList.append('# {0}\t{1}{2}'.format(
-                                        prefix, itemMatch, linesep))
-                                line = ''.join(itemList)[1:]
+                                    line = ' {0}\t{1[name]}\t{1[desc]}'.format(
+                                        prefix, match.groupdict())
                             else:
-<<<<<<< HEAD
-                                match = AstWalker.__examplesStartRE.match(line)
-                                if match and lines[-1].strip() == '#' \
-                                   and self.args.autocode:
-                                    # We've got an "example" section
-                                    inCodeBlock = True
-                                    inCodeBlockObj[0] = True
-                                    line = line.replace(match.group(0),
-                                                        ' @b Examples{0}# @code'.format(linesep))
-=======
                                 match = AstWalker.__raisesStartRE.match(line)
                                 if match:
                                     line = line.replace(match.group(0), '').rstrip()
@@ -485,63 +412,26 @@
                                     else:
                                         # We've got an "exceptions" section
                                         prefix = '@exception\t'
-                                    if len(lines) > 0: lines[-1], inCodeBlock = self._endCodeIfNeeded(
+                                    lines[-1], inCodeBlock = self._endCodeIfNeeded(
                                         lines[-1], inCodeBlock)
                                     inCodeBlockObj[0] = inCodeBlock
                                     lines.append('#' + line)
                                     continue
->>>>>>> 580320c4
                                 else:
-                                    match = AstWalker.__sectionStartRE.match(line)
-                                    if match:
-                                        # We've got an arbitrary section
-                                        prefix = ''
-                                        inSection = True
-                                        # What's the indentation of the section heading?
-                                        sectionHeadingIndent = len(line.expandtabs(self.args.tablength)) \
-                                            - len(line.expandtabs(self.args.tablength).lstrip())
-                                        line = line.replace(
-                                            match.group(0),
-                                            ' @par {0}'.format(match.group(1))
-                                        )
-                                        if lines[-1] == '# @par':
-                                            lines[-1] = '#'
-                                        lines[-1], inCodeBlock = self._endCodeIfNeeded(
-                                            lines[-1], inCodeBlock)
-                                        inCodeBlockObj[0] = inCodeBlock
-                                        lines.append('#' + line)
-                                        continue
-                                    if prefix:
-                                        match = AstWalker.__singleListItemRE.match(line)
-                                        if match and not inCodeBlock:
-                                            # Probably a single list item
-                                            line = ' {0}\t{1}'.format(
-                                                prefix, match.group(0))
-                                        elif self.args.autocode:
-                                            codeChecker.send(
-                                                (
-                                                    line, lines,
-                                                    lineNum - firstLineNum
-                                                )
-                                            )
-                                            inCodeBlock = inCodeBlockObj[0]
+                                    match = AstWalker.__listRE.match(line)
+                                    if match and not inCodeBlock:
+                                        # We've got a list of something or another
+                                        itemList = []
+                                        for itemMatch in AstWalker.__listItemRE.findall(self._stripOutAnds(
+                                                                                        match.group(0))):
+                                            itemList.append('# {0}\t{1}{2}'.format(
+                                                prefix, itemMatch, linesep))
+                                        line = ''.join(itemList)[1:]
                                     else:
-<<<<<<< HEAD
-                                        if self.args.autocode:
-                                            codeChecker.send(
-                                                (
-                                                    line, lines,
-                                                    lineNum - firstLineNum
-                                                )
-                                            )
-                                            inCodeBlock = inCodeBlockObj[0]
-
-=======
                                         match = AstWalker.__examplesStartRE.match(line)
                                         if match and lines[-1].strip() == '#' \
-                                           and self.options.autocode:
+                                           and self.args.autocode:
                                             # We've got an "example" section
-                                            prefix = ''
                                             inCodeBlock = True
                                             inCodeBlockObj[0] = True
                                             line = line.replace(match.group(0),
@@ -553,56 +443,43 @@
                                                 prefix = ''
                                                 inSection = True
                                                 # What's the indentation of the section heading?
-                                                sectionHeadingIndent = len(line.expandtabs(self.options.tablength)) \
-                                                    - len(line.expandtabs(self.options.tablength).lstrip())
+                                                sectionHeadingIndent = len(line.expandtabs(self.args.tablength)) \
+                                                    - len(line.expandtabs(self.args.tablength).lstrip())
                                                 line = line.replace(
                                                     match.group(0),
                                                     ' @par {0}'.format(match.group(1))
                                                 )
                                                 if lines[-1] == '# @par':
                                                     lines[-1] = '#'
-                                                if len(lines) > 0: lines[-1], inCodeBlock = self._endCodeIfNeeded(
+                                                lines[-1], inCodeBlock = self._endCodeIfNeeded(
                                                     lines[-1], inCodeBlock)
                                                 inCodeBlockObj[0] = inCodeBlock
-                                                #lines.append('#' + line)
-                                                #continue
+                                                lines.append('#' + line)
+                                                continue
+                                            elif prefix:
+                                                match = AstWalker.__singleListItemRE.match(line)
+                                                if match and not inCodeBlock:
+                                                    # Probably a single list item
+                                                    line = ' {0}\t{1}'.format(
+                                                        prefix, match.group(0))
+                                                elif self.args.autocode:
+                                                    codeChecker.send(
+                                                        (
+                                                            line, lines,
+                                                            lineNum - firstLineNum
+                                                        )
+                                                    )
+                                                    inCodeBlock = inCodeBlockObj[0]
                                             else:
-                                                match = AstWalker.__rst_literal_sectionRE.match(line)
-                                                if match:
-                                                    # its a rst literal section start -> output the section Head as usal and switch to literal processing until indent is back to
-                                                    #print (f"Matched Literal at line:{lineNum} is in Codeblock?{inCodeBlock}")
-                                                    #prefix = ''
-                                                    sectionHeadingIndent = len(line.expandtabs(self.options.tablength)) \
-                                                    - len(line.expandtabs(self.options.tablength).lstrip())
-                                                    in_literal_section = True
-
-                                                    if len(lines) > 0: lines[-1], inCodeBlock = self._endCodeIfNeeded(
-                                                        lines[-1], inCodeBlock)
-                                                    #lines.append('#' + match[1] + ":")
-                                                    line = match[1] + ":"
-                                                    #lines.append('#' + AstWalker.__LITERAL_SECTION_MARK) -> ensure the indention level ...
-                                                    #lineNum += 10 # here was one line more inserted then original docstring has ... that's bad as lineNum is only the current line number and shouldn't be changed here ...
-                                                    # fall through for code processing, too
-
-                                            if prefix and not inCodeBlock:
-                                                # why is code checking prefix dependent? because it is only meant to be done there...
-                                                match = AstWalker.__singleListItemRE.match(line)
-                                            else:
-                                                match = None
-                                            if match:
-                                                # Probably a single list item -> a single word in this line
-                                                line = ' {0}\t{1}'.format(
-                                                    prefix, match.group(0))
-                                            elif self.options.autocode:
-                                                # following Checkers are own code detect state machines ...
-                                                codeChecker.send(
-                                                    (
-                                                        line, lines,
-                                                        lineNum - firstLineNum
+                                                if self.args.autocode:
+                                                    codeChecker.send(
+                                                        (
+                                                            line, lines,
+                                                            lineNum - firstLineNum
+                                                        )
                                                     )
-                                                )
-                                                inCodeBlock = inCodeBlockObj[0]
->>>>>>> 580320c4
+                                                    inCodeBlock = inCodeBlockObj[0]
+
                 # If we were passed a tail, append it to the docstring.
                 # Note that this means that we need a docstring for this
                 # item to get documented.
@@ -686,7 +563,7 @@
         self.docLines = self.lines[docstringStart: endLineNum]
 
         # If we have a docstring, extract information from it.
-        if self.docLines:      
+        if self.docLines:
             # Get rid of the docstring delineators.
             self.docLines[0] = AstWalker.__docstrMarkerRE.sub('',
                                                               self.docLines[0])
@@ -700,12 +577,8 @@
             docstringConverter.send((len(self.docLines) - 1, None))
 
         # Add a Doxygen @brief tag to any single-line description.
-<<<<<<< HEAD
+        # but take care not to remove the initial '##' doxygen marker        
         if self.args.autobrief:
-=======
-        # but take care not to remove the initial '##' doxygen marker
-        if self.options.autobrief:
->>>>>>> 580320c4
             safetyCounter = 0
             while len(self.docLines) > 0 and self.docLines[0].lstrip('#').strip() == '':
                 del self.docLines[0]
@@ -732,7 +605,7 @@
             indentStr = match.group(1) if match else ''
             self.docLines = [AstWalker.__newlineRE.sub(indentStr + '#', docLine)
                              for docLine in self.docLines]
-            if self.options.equalIndent and len(indentStr) > 0:
+            if self.args.equalIndent and len(indentStr) > 0:
                 # remove the same amount of indent within the docLine part
                 indentPartRE = regexpCompile(f"{indentStr}#+({indentStr})")
                 for (index,docLine) in enumerate(self.docLines):
@@ -742,7 +615,7 @@
                         continue
                     #print (f"match line {docstringStart + index} from {docIndentPart.start(1)} to {docIndentPart.end(1)}")
                     self.docLines[index] = docLine[:docIndentPart.start(1)] + docLine[docIndentPart.end(1):]
-
+        
         # Taking away a docstring from an interface method definition sometimes
         # leaves broken code as the docstring may be the only code in it.
         # Here we manually insert a pass statement to rectify this problem.
@@ -757,7 +630,7 @@
             parentType = fullPathNamespace[-2][1]
             if parentType == 'interface' and typeName == 'FunctionDef' \
                or fullPathNamespace[-1][1] == 'interface':
-                # defLines should always end with some kind of new line -> insert two os correct ones
+                # defLines should always end with some kind of new line -> insert two os correct ones                
                 defLines[-1] = '{0}{1}{1}{2}pass'.format(defLines[-1].rstrip(),
                                                       linesep, indentStr)
             elif self.args.autobrief and typeName == 'ClassDef':
@@ -901,18 +774,6 @@
         # Visit any contained nodes (in this case pretty much everything).
         self.generic_visit(node, containingNodes=containingNodes)
 
-    def _shift_decorators_below_docstring (self, node, last_doc_line_number):
-        if node.decorator_list:
-            # get the decorators of this function and put them after DocString -> needs doxygen 1.9 or higher
-            # as decoradtors must be in line before function name restructuring should be possible
-            #print (str(node.decorator_list) + str(node.decorator_list[0].id) + str(node.decorator_list[0].lineno))
-            for decorator in node.decorator_list:
-                # first in list is last decorator called ... -> thus first line with decorator
-                org_line_number = decorator.lineno - 1
-                new_line_number = last_doc_line_number - 1
-                self.lines[org_line_number:new_line_number] = self.lines[org_line_number + 1 :new_line_number] + [self.lines[org_line_number]]
-                pass
-
     def visit_Assign(self, node, **kwargs):
         """
         Handle assignments within code.
@@ -1014,7 +875,7 @@
         if get_docstring(node):
             last_doc_line_number = self._processDocstring(node, tail,
                                    containingNodes=containingNodes)
-            self._shift_decorators_below_docstring(node, last_doc_line_number)
+            #self._shift_decorators_below_docstring(node, last_doc_line_number)
 
         # Visit any contained nodes.
         self.generic_visit(node, containingNodes=containingNodes)
@@ -1074,13 +935,12 @@
         if get_docstring(node):
             last_doc_line_number = self._processDocstring(node, contextTag,
                                    containingNodes=containingNodes)
-            self._shift_decorators_below_docstring(node, last_doc_line_number)
+            #self._shift_decorators_below_docstring(node, last_doc_line_number)
         # Visit any contained nodes.
         self.generic_visit(node, containingNodes=containingNodes)
         # Remove the item we pushed onto the containing nodes hierarchy.
         containingNodes.pop()
 
-<<<<<<< HEAD
     # With Python 3.8, a function visit_Constant() was added to ast.NodeVisitor
     # This adds an overload of this function that can take additional
     # arguments, but ignores them and calls the function from NodeVisitor.
@@ -1088,18 +948,19 @@
     def visit_Constant(self, node, **kwargs):
         """Handle constant definitions within code."""
         super().visit_Constant(node)
-
-=======
-    # work around for new ast.Constant Class in Python 3.8 from svigerske
-    # Constants are objects for any literal found in source code -> they are not needed for 
-    # documentation processing (they even don't have docstrings) -> just pass them along to doxypypy unrelated code
-    def visit_Constant(self, node, **kwargs):
-        containingNodes = kwargs.get('containingNodes') or []
-        #print(f"Constant: containing {len(containingNodes)} nodes {containingNodes}.")
-        self.generic_visit(node, containingNodes=containingNodes)
-        #super().visit_Constant(node);    
     
->>>>>>> 580320c4
+    def _shift_decorators_below_docstring (self, node, last_doc_line_number):
+        if node.decorator_list:
+            # get the decorators of this function and put them after DocString -> needs doxygen 1.9 or higher
+            # as decorators must be one line before function name, restructuring should be possible
+            #print (str(node.decorator_list) + str(node.decorator_list[0].id) + str(node.decorator_list[0].lineno))
+            for decorator in node.decorator_list:
+                # first in list is last decorator called ... -> thus first line with decorator
+                org_line_number = decorator.lineno - 1
+                new_line_number = last_doc_line_number - 1
+                self.lines[org_line_number:new_line_number] = self.lines[org_line_number + 1 :new_line_number] + [self.lines[org_line_number]]
+                pass
+    
     def parseLines(self):
         """Form an AST for the code and produce a new version of the source."""
         inAst = parse(''.join(self.lines), self.args.filename)
@@ -1170,18 +1031,13 @@
                  "even if class inherits explictilty from objects (new-style class),"
                  "this option disable this."
         )
-<<<<<<< HEAD
-        group = parser.add_argument_group("Debug Options")
-        group.add_argument(
-=======
-        parser.add_option(
+        parser.add_argument(
             "-e","--equalIndent",
             action="store_true", dest="equalIndent",
             help="Make indention level of docstrings matching with their enclosing definitions one."
         )
-        group = OptionGroup(parser, "Debug Options")
-        group.add_option(
->>>>>>> 580320c4
+        group = parser.add_argument_group("Debug Options")
+        group.add_argument(
             "-d", "--debug",
             action="store_true", dest="debug",
             help="enable debug output on stderr"
@@ -1225,6 +1081,7 @@
         encoding = "UTF-16"
     elif encoding.startswith("UTF-32"):
         encoding = "UTF-32"
+
     # Read contents of input file.
     if encoding == 'ascii':
         inFile = open(args.filename)
@@ -1236,6 +1093,7 @@
     astWalker = AstWalker(lines, args)
     astWalker.parseLines()
     # Output the modified source.
+
     # There is a "feature" in print on Windows. If linesep is
     # passed, it will generate 0x0D 0x0D 0x0A each line which
     # screws up Doxygen since it's expected 0x0D 0x0A line endings.
