--- conflicted
+++ resolved
@@ -19,8 +19,6 @@
     """
     Define our doxypypy tests.
     """
-
-<<<<<<< HEAD
     maxDiff = None
 
     __Options = Namespace(
@@ -31,12 +29,8 @@
         topLevelNamespace='dummy',
         tablength=4,
         filename='dummy.py',
-        object_respect=False
-=======
-    __Options = namedtuple(
-        'Options',
-        'autobrief autocode debug fullPathNamespace topLevelNamespace tablength object_respect equalIndent'
->>>>>>> 580320c4
+        object_respect=False,
+        equalIndent=False
     )
     __dummySrc = [
         "print('testing: one, two, three, & four') " + linesep,
@@ -316,15 +310,8 @@
         """
         Sets up a temporary AST for use with our unit tests.
         """
-<<<<<<< HEAD
         self.options = TestDoxypypy.__Options
         self.dummyWalker = AstWalker(TestDoxypypy.__dummySrc, self.options)
-=======
-        self.options = TestDoxypypy.__Options(True, True, False,
-                                              'dummy', 'dummy', 4, True, False)
-        self.dummyWalker = AstWalker(TestDoxypypy.__dummySrc,
-                                     self.options, 'dummy.py')
->>>>>>> 580320c4
 
     def test_stripOutAnds(self):
         """
@@ -522,14 +509,9 @@
         """
         options_name = self.options.filename
         for snippetTest in sampleSnippets:
-<<<<<<< HEAD
             self.options.filename = snippetTest['name'] + '.py'
-            testWalker = AstWalker(snippetTest['inputCode'].split(linesep),
+            testWalker = AstWalker(snippetTest['inputCode'].split(self.__linesep_for_source),
                                    self.options)
-=======
-            testWalker = AstWalker(snippetTest['inputCode'].split(self.__linesep_for_source),
-                                   self.options, snippetTest['name'] + '.py')
->>>>>>> 580320c4
             funcAst = parse(snippetTest['inputCode'])
             getattr(testWalker, snippetTest['visitor'])(funcAst.body[0])
             testWalker.lines[:] = [line.replace(linesep, self.__linesep_for_source)  for line in testWalker.lines]
@@ -594,60 +576,66 @@
         """
         inFilenameBase = splitext(basename(inFilename))[0]
         fullPathNamespace = inFilenameBase.replace(sep, '.')
-<<<<<<< HEAD
-        trials = (
-            ('.out', Namespace(
-                autobrief=True,
-                autocode=True,
-                debug=False,
-                fullPathNamespace=fullPathNamespace,
-                topLevelNamespace=inFilenameBase,
-                tablength=4,
-                filename=inFilename,
-                object_respect=False
-            )),
-            ('.outnc', Namespace(
-                autobrief=True,
-                autocode=False,
-                debug=False,
-                fullPathNamespace=fullPathNamespace,
-                topLevelNamespace=inFilenameBase,
-                tablength=4,
-                filename=inFilename,
-                object_respect=False
-            )),
-            ('.outnn', Namespace(
-                autobrief=True,
-                autocode=True,
-                debug=False,
-                fullPathNamespace=fullPathNamespace,
-                topLevelNamespace=None,
-                tablength=4,
-                filename=inFilename,
-                object_respect=False
-            )),
-            ('.outbare',  Namespace(
-                autobrief=False,
-                autocode=False,
-                debug=False,
-                fullPathNamespace=fullPathNamespace,
-                topLevelNamespace=None,
-                tablength=4,
-                filename=inFilename,
-                object_respect=False
-            ))
-        )
-=======
         if not equalIndent:
             trials = (
-                ('.out', (True, True, False, fullPathNamespace, inFilenameBase, 4, True, equalIndent)),
-                ('.outnc', (True, False, False, fullPathNamespace, inFilenameBase, 4, True, equalIndent)),
-                ('.outnn', (True, True, False, fullPathNamespace, None, 4, True, equalIndent)),
-                ('.outbare', (False, False, False, fullPathNamespace, None, 4, True, equalIndent))
+                ('.out', Namespace(
+                    autobrief=True,
+                    autocode=True,
+                    debug=False,
+                    fullPathNamespace=fullPathNamespace,
+                    topLevelNamespace=inFilenameBase,
+                    tablength=4,
+                    filename=inFilename,
+                    object_respect=False,
+                    equalIndent=equalIndent
+                )),
+                ('.outnc', Namespace(
+                    autobrief=True,
+                    autocode=False,
+                    debug=False,
+                    fullPathNamespace=fullPathNamespace,
+                    topLevelNamespace=inFilenameBase,
+                    tablength=4,
+                    filename=inFilename,
+                    object_respect=False,
+                    equalIndent=equalIndent
+                )),
+                ('.outnn', Namespace(
+                    autobrief=True,
+                    autocode=True,
+                    debug=False,
+                    fullPathNamespace=fullPathNamespace,
+                    topLevelNamespace=None,
+                    tablength=4,
+                    filename=inFilename,
+                    object_respect=False,
+                    equalIndent=equalIndent
+                )),
+                ('.outbare',  Namespace(
+                    autobrief=False,
+                    autocode=False,
+                    debug=False,
+                    fullPathNamespace=fullPathNamespace,
+                    topLevelNamespace=None,
+                    tablength=4,
+                    filename=inFilename,
+                    object_respect=False,
+                    equalIndent=equalIndent
+                ))
             )
         else:
-            trials = (('.outeq', (True, True, False, fullPathNamespace, None, 4, True, equalIndent)),)
->>>>>>> 580320c4
+            trials = (('.outeq',  Namespace(
+                    autobrief=True,
+                    autocode=True,
+                    debug=False,
+                    fullPathNamespace=fullPathNamespace,
+                    topLevelNamespace=None,
+                    tablength=4,
+                    filename=inFilename,
+                    object_respect=True,
+                    equalIndent=equalIndent
+                )),)
+                
         for options in trials:
             output = self.readAndParseFile(options[1], encoding=encoding)
             goldFilename = splitext(inFilename)[0] + options[0] + '.py'
@@ -657,8 +645,7 @@
             # We have to go through some extra processing to ensure line
             # endings match across platforms.
             goldContent = linesep.join(line.rstrip()
-                                       for line in goldContentLines)            
-            self.maxDiff=None
+                                       for line in goldContentLines)
             self.assertEqual(output.rstrip(linesep), goldContent.rstrip(linesep))
 
     def test_pepProcessing(self):
@@ -751,10 +738,6 @@
         """
         sampleName = 'doxypypy/test/sample_utf32lebom.py'
         self.compareAgainstGoldStandard(sampleName, encoding="UTF-32")
-<<<<<<< HEAD
-
-
-=======
      
     def test_rstProcessing(self):
         """
@@ -769,8 +752,8 @@
         """
         sampleName = 'doxypypy/test/sample_rstexample.py'
         self.compareAgainstGoldStandard(sampleName, equalIndent=True)
+
         
->>>>>>> 580320c4
 if __name__ == '__main__':
     # When executed from the command line, run all the tests via unittest.
     # e.g. from root of this repository: (this makes relative module import resolving easier ...)
